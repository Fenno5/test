--- conflicted
+++ resolved
@@ -27,7 +27,7 @@
 from covid_epidemiology.src import feature_preprocessing as preprocessing
 
 
-<<<<<<< HEAD
+
 def get_gt_source_features(location_granularity, gt_source):
     """Return 2-tuple of gt feature keys for deaths and confirmed cases.
 
@@ -180,7 +180,7 @@
 US_GT_SOURCES = frozenset(
     (constants.GT_SOURCE_JHU, constants.GT_SOURCE_NYT, constants.GT_SOURCE_USAFACTS)
 )
-=======
+
 def get_gt_source_features(location_granularity,
                            gt_source):
   """Return 2-tuple of gt feature keys for deaths and confirmed cases.
@@ -318,7 +318,7 @@
 
 US_GT_SOURCES = frozenset((constants.GT_SOURCE_JHU, constants.GT_SOURCE_NYT,
                            constants.GT_SOURCE_USAFACTS))
->>>>>>> a77d25d7
+
 
 
 def overwrite_counties_gt(
