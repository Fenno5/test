# coding=utf-8
# Copyright 2019 The Google Research Authors.
#
# Licensed under the Apache License, Version 2.0 (the "License");
# you may not use this file except in compliance with the License.
# You may obtain a copy of the License at
#
#     http://www.apache.org/licenses/LICENSE-2.0
#
# Unless required by applicable law or agreed to in writing, software
# distributed under the License is distributed on an "AS IS" BASIS,
# WITHOUT WARRANTIES OR CONDITIONS OF ANY KIND, either express or implied.
# See the License for the specific language governing permissions and
# limitations under the License.

"""Script based on the BERT finetuning runner, modified for performing target prediction.
Main changes:
- Updated DataProcessor
- Included multilabel classification
- Included various evaluation metrics
- Included evaluation as part of training
- Included sentiment-based regularization (manually defined)
- Included entailment-based regularization (manually defined)
- Included correlation-based regularization (based on training data)
"""

from __future__ import absolute_import
from __future__ import division
from __future__ import print_function

import collections
import json
import os

from dataset_analysis.bert import modeling
from dataset_analysis.bert import optimization
from dataset_analysis.bert import tokenization
import numpy as np
import pandas as pd
import tensorflow as tf

flags = tf.flags

FLAGS = flags.FLAGS

## Required parameters
flags.DEFINE_string("target_file", "data/targets.txt",
                    "File containing a list of targets.")

flags.DEFINE_string(
    "data_dir", "data/model_input",
    "The input data dir. Should contain the .tsv files (or other data files) "
    "for the task.")

flags.DEFINE_string(
    "bert_config_file", None,
    "The config json file corresponding to the pre-trained BERT model. "
    "This specifies the model architecture.")

flags.DEFINE_string("vocab_file", None,
                    "The vocabulary file that the BERT model was trained on.")

flags.DEFINE_string(
    "output_dir", None,
    "The output directory where the model checkpoints will be written.")

flags.DEFINE_string("test_fname", "test.tsv", "The name of the test file.")
flags.DEFINE_string("train_fname", "train.tsv",
                    "The name of the training file.")
flags.DEFINE_string("dev_fname", "dev.tsv", "The name of the dev file.")

flags.DEFINE_boolean("multilabel", False,
                     "Whether to perform multilabel classification.")

## Other parameters

flags.DEFINE_string(
    "init_checkpoint", None,
    "Initial checkpoint (usually from a pre-trained BERT model).")

flags.DEFINE_bool(
    "do_lower_case", False,
    "Whether to lower case the input text. Should be True for uncased "
    "models and False for cased models.")

flags.DEFINE_integer(
    "max_seq_length", 50,
    "The maximum total input sequence length after WordPiece tokenization. "
    "Sequences longer than this will be truncated, and sequences shorter "
    "than this will be padded.")

flags.DEFINE_bool("do_train", True,
                  "Whether to run training & evaluation on the dev set.")

flags.DEFINE_bool(
    "calculate_metrics", True,
    "Whether to calculate performance metrics on the test set "
    "(FLAGS.test_fname must have labels)."
)

flags.DEFINE_bool(
    "do_predict", True,
    "Whether to run the model in inference mode on the test set.")

flags.DEFINE_integer("train_batch_size", 32, "Total batch size for training.")

flags.DEFINE_float("learning_rate", 2e-3, "The initial learning rate for Adam.")

flags.DEFINE_float("num_train_epochs", 4.0,
                   "Total number of training epochs to perform.")

flags.DEFINE_integer("keep_checkpoint_max", 10,
<<<<<<< HEAD
                   "Maximum number of checkpoints to store.")
=======
                     "Maximum number of checkpoints to store.")
>>>>>>> 706cb73a

flags.DEFINE_float(
    "warmup_proportion", 0.1,
    "Proportion of training to perform linear learning rate warmup for. "
    "E.g., 0.1 = 10% of training.")

flags.DEFINE_float("pred_cutoff", 0.05,
                   "Cutoff probability for showing top targets.")

flags.DEFINE_float(
    "eval_prob_threshold", 0.1,
    "Cutoff probability determine which labels are 1 vs 0, when calculating "
    "certain evaluation metrics."
)
flags.DEFINE_string(
    "eval_thresholds", "0.0,0.1,0.2,0.3,0.4,0.5,0.6,0.7,0.8,0.9,0.95,0.99",
    "Thresholds for evaluating precision, recall and F-1 scores.")

flags.DEFINE_float("sentiment", 1e-3,
                   "Regularization parameter for sentiment relations.")

flags.DEFINE_float("entailment", 1e-3,
                   "Regularization parameter for entailment relations.")

flags.DEFINE_float("correlation", 1,
                   "Regularization parameter for target correlations.")

flags.DEFINE_integer("save_checkpoints_steps", 500,
                     "How often to save the model checkpoint.")

flags.DEFINE_integer("save_summary_steps", 100,
                     "How often to save model summaries.")

flags.DEFINE_integer("iterations_per_loop", 1000,
                     "How many steps to make in each estimator call.")

flags.DEFINE_integer("eval_steps", None,
                     "How many steps to take to go over the eval set.")

flags.DEFINE_string("sentiment_file", "sentiment_dict.json",
                    "Dictionary of sentiment categories.")

flags.DEFINE_string("entailment_file", "entailment_dict.json",
                    "Dictionary of entailments.")

flags.DEFINE_string("target_correlations", "data/model_input/correlations.tsv",
                    "Dataframe containing target correlation values.")

<<<<<<< HEAD
flags.DEFINE_bool("transfer_learning", False,
                    "Whether to perform transfer learning (i.e. replace output layer).")
=======
flags.DEFINE_bool(
    "transfer_learning", False,
    "Whether to perform transfer learning (i.e. replace output layer).")

flags.DEFINE_bool("freeze_layers", False, "Whether to freeze BERT layers.")

flags.DEFINE_bool(
    "add_neutral", True,
    "Whether to add a neutral label in addition to the other labels.")

>>>>>>> 706cb73a

flags.DEFINE_bool("freeze_layers", False,
                    "Whether to freeze BERT layers.")

flags.DEFINE_bool("add_neutral", True,
                    "Whether to add a neutral label in addition to the other labels.")


class InputExample(object):
    """A single training/test example for simple sequence classification."""

    def __init__(self, guid, text, labels=None):
        """Constructs a InputExample.
        Args:
          guid: Unique id for the example.
          text: string. The untokenized text of the input sequence.
          labels: (Optional) string. The labels of the example. This should be
            specified for train and dev examples, but not for test examples.
        """
        self.guid = guid
        self.text = text
        self.labels = labels


class InputFeatures(object):
    """A single set of features of data."""

    def __init__(self, input_ids, input_mask, segment_ids, label_ids):
        self.input_ids = input_ids
        self.input_mask = input_mask
        self.segment_ids = segment_ids
        self.label_ids = label_ids


class DataProcessor(object):
    """Class for preprocessing the corpus target dataset."""

    def __init__(self, num_labels, data_dir):
        self.num_labels = num_labels
        self.data_dir = data_dir

    def get_examples(self, data_type, fname):
        """Gets a collection of `InputExample`s for the train/dev/test set."""
        input_fname = os.path.join(self.data_dir, fname)
        return self._create_examples(
            self._read_df(input_fname, data_type), data_type)

    @classmethod
    def _read_df(cls, input_file, data_type):
        """Reads a tab separated value file."""
        sep = None
        if input_file.endswith("tsv"):
            sep = "\t"
        elif input_file.endswith("csv"):
            sep = ","
        elif data_type == "test":
            sep = "\t"
        else:
            print("Filetype not supported for %s" % input_file)
            return None

        if data_type == "test":
            names = ["text"]
        else:
            names = ["text", "labels"]

        # Load file
        print(input_file)
        return pd.read_csv(
            input_file,
            sep=sep,
            encoding="utf-8",
            header=None,
            names=names,
            usecols=names,
            dtype={"text": str})

    def _create_examples(self, df, data_type):
        """Creates examples for the training and dev sets."""
        examples = []
        for (i, row) in df.iterrows():
            guid = "%s-%s" % (data_type, i)
            labels = [0] * self.num_labels
            if isinstance(row["text"], float):
                text = ""  # This accounts for rare encoding errors
            else:
                text = tokenization.convert_to_unicode(row["text"])
            if data_type != "test":
                label_ids = str(row["labels"]).split(",")
                for idx in label_ids:
                    labels[int(idx)] = 1
            examples.append(InputExample(guid=guid, text=text, labels=labels))
        return examples


def convert_single_example(ex_index, example, max_seq_length, tokenizer):
    """Converts a single `InputExample` into a single `InputFeatures`."""

    tokens = tokenizer.tokenize(example.text)
    # Account for [CLS] and [SEP] with "- 2"
    if len(tokens) > max_seq_length - 2:
        tokens = tokens[0:(max_seq_length - 2)]

    # The convention in BERT is:
    # (a) For sequence pairs:
    #  tokens:   [CLS] is this jack ##son ##ville ? [SEP] no it is not . [SEP]
    #  type_ids: 0     0  0    0    0     0       0 0     1  1  1  1   1 1
    # (b) For single sequences:
    #  tokens:   [CLS] the dog is hairy . [SEP]
    #  type_ids: 0     0   0   0  0     0 0
    #
    # Where "type_ids" are used to indicate whether this is the first
    # sequence or the second sequence. The embedding vectors for `type=0` and
    # `type=1` were learned during pre-training and are added to the wordpiece
    # embedding vector (and position vector). This is not *strictly* necessary
    # since the [SEP] token unambiguously separates the sequences, but it makes
    # it easier for the model to learn the concept of sequences.
    #
    # For classification tasks, the first vector (corresponding to [CLS]) is
    # used as the "sentence vector". Note that this only makes sense because
    # the entire model is fine-tuned.
    tokens = ["[CLS]"] + tokens + ["[SEP]"]
    segment_ids = [0] * len(tokens)

    input_ids = tokenizer.convert_tokens_to_ids(tokens)

    # The mask has 1 for real tokens and 0 for padding tokens. Only real
    # tokens are attended to.
    input_mask = [1] * len(input_ids)

    # Zero-pad up to the sequence length.
    while len(input_ids) < max_seq_length:
        input_ids.append(0)
        input_mask.append(0)
        segment_ids.append(0)

    assert len(input_ids) == max_seq_length
    assert len(input_mask) == max_seq_length
    assert len(segment_ids) == max_seq_length

    if ex_index < 5:
        tf.logging.info("*** Example ***")
        tf.logging.info("guid: %s" % (example.guid))
        tf.logging.info("tokens: %s" %
                        " ".join([tokenization.printable_text(x) for x in tokens]))
        tf.logging.info("input_ids: %s" % " ".join([str(x) for x in input_ids]))
        tf.logging.info("input_mask: %s" % " ".join([str(x) for x in input_mask]))
        tf.logging.info("segment_ids: %s" % " ".join([str(x) for x in segment_ids]))
        tf.logging.info("labels: %s" % " ".join([str(x) for x in example.labels]))

    feature = InputFeatures(
        input_ids=input_ids,
        input_mask=input_mask,
        segment_ids=segment_ids,
        label_ids=example.labels)
    return feature


def file_based_convert_examples_to_features(examples, max_seq_length, tokenizer,
                                            output_file):
    """Convert a set of `InputExample`s to a TFRecord file."""

    writer = tf.python_io.TFRecordWriter(output_file)

    for (ex_index, example) in enumerate(examples):
        if ex_index % 10000 == 0:
            tf.logging.info("Writing example %d of %d" % (ex_index, len(examples)))

        feature = convert_single_example(ex_index, example, max_seq_length,
                                         tokenizer)

        def create_int_feature(values):
            f = tf.train.Feature(int64_list=tf.train.Int64List(value=list(values)))
            return f

        features = collections.OrderedDict()
        features["input_ids"] = create_int_feature(feature.input_ids)
        features["input_mask"] = create_int_feature(feature.input_mask)
        features["segment_ids"] = create_int_feature(feature.segment_ids)
        features["label_ids"] = create_int_feature(feature.label_ids)

        tf_example = tf.train.Example(features=tf.train.Features(feature=features))
        writer.write(tf_example.SerializeToString())
    writer.close()


def file_based_input_fn_builder(input_file, seq_length, is_training,
                                drop_remainder, num_labels):
    """Creates an `input_fn` closure to be passed to TPUEstimator."""

    name_to_features = {
        "input_ids": tf.FixedLenFeature([seq_length], tf.int64),
        "input_mask": tf.FixedLenFeature([seq_length], tf.int64),
        "segment_ids": tf.FixedLenFeature([seq_length], tf.int64),
        "label_ids": tf.FixedLenFeature([num_labels], tf.int64),
    }

    def _decode_record(record, name_to_features):
        """Decodes a record to a TensorFlow example."""
        example = tf.parse_single_example(record, name_to_features)

        return example

    def input_fn(params):
        """The actual input function."""
        batch_size = params["batch_size"]

        # For training, we want a lot of parallel reading and shuffling.
        # For eval, we want no shuffling and parallel reading doesn't matter.
        d = tf.data.TFRecordDataset(input_file)
        if is_training:
            d = d.repeat()
            d = d.shuffle(buffer_size=100)

        d = d.apply(
            tf.contrib.data.map_and_batch(
                lambda record: _decode_record(record, name_to_features),
                batch_size=batch_size,
                drop_remainder=drop_remainder))

        return d

    return input_fn


def create_model(bert_config, is_training, input_ids, input_mask, segment_ids,
                 labels, num_labels, multilabel, sent_rels, sentiment,
                 entailment_rels, entailment, corr_rels, correlation):
<<<<<<< HEAD
    """Creates a classification model."""
    model = modeling.BertModel(
        config=bert_config,
        is_training=is_training,
        input_ids=input_ids,
        input_mask=input_mask,
        token_type_ids=segment_ids)

    # In the dtarget, we are doing a simple classification task on the entire
    # segment.
    #
    # If you want to use the token-level output, use model.get_sequence_output()
    # instead.
    output_layer = model.get_pooled_output()

    hidden_size = output_layer.shape[-1].value

    output_weights = tf.get_variable(
        "output_weights", [num_labels, hidden_size],
        initializer=tf.truncated_normal_initializer(stddev=0.02))

    output_bias = tf.get_variable(
        "output_bias", [num_labels], initializer=tf.zeros_initializer())

    with tf.variable_scope("loss"):
        if is_training:
            # I.e., 0.1 dropout
            output_layer = tf.nn.dropout(output_layer, keep_prob=0.9)

        logits = tf.matmul(output_layer, output_weights, transpose_b=True)
        logits = tf.nn.bias_add(logits, output_bias)

        # Labels both for single and multilabel classification
        labels = tf.cast(labels, tf.float32)

        if multilabel:
            probabilities = tf.nn.sigmoid(logits)
            tf.logging.info("num_labels:{};logits:{};labels:{}".format(
                num_labels, logits, labels))
            per_example_loss = tf.nn.sigmoid_cross_entropy_with_logits(
                labels=labels, logits=logits)
        else:
            probabilities = tf.nn.softmax(logits, axis=-1)
            per_example_loss = tf.nn.softmax_cross_entropy_with_logits(
                labels=labels, logits=logits)
        loss = tf.reduce_mean(per_example_loss)

        # Add regularization based on label relations prior
        probs_exp = tf.expand_dims(probabilities, 1)
        m = tf.tile(probs_exp, [1, num_labels, 1])
        probs_exp_t = tf.transpose(probs_exp, perm=[0, 2, 1])

        # Subtract each prediction from all others:
        # Example (with batch size=1):
        #     tiled predictions: [0.1] [0.1] [0.1]
        #                        [0.2] [0.2] [0.2]
        #                        [0.3] [0.3] [0.3]
        #     subtract [0.1, 0.2, 0.3] row-wise
        #     result:   [0.0] [-.1] [-.2] --> row represents difference between
        #                                     target 1 and all other targets
        #               [0.1] [0.0] [-.1]
        #               [0.2] [0.1] [0.0]
        dists = tf.square(tf.subtract(m, probs_exp_t))  # square distances
        dists = tf.transpose(dists, perm=[0, 2, 1])

        # Sentiment-based regularization
        sent_reg = tf.multiply(
            tf.constant(sentiment),
            tf.reduce_mean(
                tf.multiply(dists, tf.constant(sent_rels, dtype=tf.float32))))
        tf.summary.scalar("sentiment_regularization", sent_reg)
        loss += sent_reg

        # Entailment-based regularization
        ent_reg = tf.multiply(
            tf.constant(entailment),
            tf.reduce_mean(
                tf.multiply(dists, tf.constant(entailment_rels, dtype=tf.float32))))
        tf.summary.scalar("entailment_regularization", ent_reg)
        loss += ent_reg

        # Correlation-based regularization
        corr_reg = tf.multiply(
            tf.constant(correlation),
            tf.reduce_mean(
                tf.multiply(dists, tf.constant(corr_rels, dtype=tf.float32))))
        tf.summary.scalar("correlation_regularization", corr_reg)
        loss += corr_reg

        tf.summary.scalar("loss", loss)

        return (loss, per_example_loss, logits, probabilities)
=======
  """Creates a classification model."""
  model = modeling.BertModel(
      config=bert_config,
      is_training=is_training,
      input_ids=input_ids,
      input_mask=input_mask,
      token_type_ids=segment_ids)

  # Here, we are doing a classification task on the entire segment. For
  # token-level output, use model.get_sequece_output() instead.
  output_layer = model.get_pooled_output()

  hidden_size = output_layer.shape[-1].value

  output_weights = tf.get_variable(
      "output_weights", [num_labels, hidden_size],
      initializer=tf.truncated_normal_initializer(stddev=0.02))

  output_bias = tf.get_variable(
      "output_bias", [num_labels], initializer=tf.zeros_initializer())

  with tf.variable_scope("loss"):
    if is_training:
      # I.e., 0.1 dropout
      output_layer = tf.nn.dropout(output_layer, keep_prob=0.9)

    logits = tf.matmul(output_layer, output_weights, transpose_b=True)
    logits = tf.nn.bias_add(logits, output_bias)

    # Labels both for single and multilabel classification
    labels = tf.cast(labels, tf.float32)

    if multilabel:
      probabilities = tf.nn.sigmoid(logits)
      tf.logging.info("num_labels:{};logits:{};labels:{}".format(
          num_labels, logits, labels))
      per_example_loss = tf.nn.sigmoid_cross_entropy_with_logits(
          labels=labels, logits=logits)
    else:
      probabilities = tf.nn.softmax(logits, axis=-1)
      per_example_loss = tf.nn.softmax_cross_entropy_with_logits(
          labels=labels, logits=logits)
    loss = tf.reduce_mean(per_example_loss)

    # Add regularization based on label relations prior
    probs_exp = tf.expand_dims(probabilities, 1)
    m = tf.tile(probs_exp, [1, num_labels, 1])
    probs_exp_t = tf.transpose(probs_exp, perm=[0, 2, 1])

    # Subtract each prediction from all others:
    # Example (with batch size=1):
    #     tiled predictions: [0.1] [0.1] [0.1]
    #                        [0.2] [0.2] [0.2]
    #                        [0.3] [0.3] [0.3]
    #     subtract [0.1, 0.2, 0.3] row-wise
    #     result:   [0.0] [-.1] [-.2] --> row represents difference between
    #                                     target 1 and all other targets
    #               [0.1] [0.0] [-.1]
    #               [0.2] [0.1] [0.0]
    dists = tf.square(tf.subtract(m, probs_exp_t))  # square distances
    dists = tf.transpose(dists, perm=[0, 2, 1])

    # Sentiment-based regularization
    sent_reg = tf.multiply(
        tf.constant(sentiment),
        tf.reduce_mean(
            tf.multiply(dists, tf.constant(sent_rels, dtype=tf.float32))))
    tf.summary.scalar("sentiment_regularization", sent_reg)
    loss += sent_reg

    # Entailment-based regularization
    ent_reg = tf.multiply(
        tf.constant(entailment),
        tf.reduce_mean(
            tf.multiply(dists, tf.constant(entailment_rels, dtype=tf.float32))))
    tf.summary.scalar("entailment_regularization", ent_reg)
    loss += ent_reg

    # Correlation-based regularization
    corr_reg = tf.multiply(
        tf.constant(correlation),
        tf.reduce_mean(
            tf.multiply(dists, tf.constant(corr_rels, dtype=tf.float32))))
    tf.summary.scalar("correlation_regularization", corr_reg)
    loss += corr_reg

    tf.summary.scalar("loss", loss)

    return (loss, per_example_loss, logits, probabilities)
>>>>>>> 706cb73a


def model_fn_builder(bert_config, num_labels, init_checkpoint, learning_rate,
                     num_train_steps, num_warmup_steps, multilabel, sent_rels,
                     sentiment, entailment_rels, entailment, corr_rels,
<<<<<<< HEAD
                     correlation, idx2target, sentiment_groups, intensity_groups):
    """Returns `model_fn` closure for Estimator."""

    def model_fn(features, labels, mode, params):  # pylint: disable=unused-argument
        """The `model_fn` for Estimator."""

        tf.logging.info("*** Features ***")
        for name in sorted(features.keys()):
            tf.logging.info("  name = %s, shape = %s" % (name, features[name].shape))

        input_ids = features["input_ids"]
        input_mask = features["input_mask"]
        segment_ids = features["segment_ids"]
        label_ids = features["label_ids"]

        is_training = (mode == tf.estimator.ModeKeys.TRAIN)

        (total_loss, per_example_loss, logits, probabilities) = create_model(
            bert_config, is_training, input_ids, input_mask, segment_ids, label_ids,
            num_labels, multilabel, sent_rels, sentiment, entailment_rels,
            entailment, corr_rels, correlation)

        tvars = tf.trainable_variables()
        initialized_variable_names = {}
        scaffold_fn = None
        if init_checkpoint:
            (assignment_map, initialized_variable_names
             ) = modeling.get_assignment_map_from_checkpoint(tvars, init_checkpoint, FLAGS.transfer_learning)
            tf.train.init_from_checkpoint(init_checkpoint, assignment_map)

        tf.logging.info("**** Initialized Variables ****")
        for var in tvars:
            init_string = ""
            if var.name in initialized_variable_names:
                init_string = ", *INIT_FROM_CKPT*"
            tf.logging.info("  name = %s, shape = %s%s", var.name, var.shape,
                            init_string)

        output_spec = None
        if mode == tf.estimator.ModeKeys.TRAIN:

            freeze_layer_fn = None if not FLAGS.freeze_layers else lambda x: "bert" in x
            train_op = optimization.create_optimizer(
                total_loss,
                learning_rate,
                num_train_steps,
                num_warmup_steps,
                use_tpu=False,
                freeze_layer_fn=freeze_layer_fn
            )

            output_spec = tf.estimator.EstimatorSpec(
                mode=mode, loss=total_loss, train_op=train_op, scaffold=scaffold_fn)

        elif mode == tf.estimator.ModeKeys.EVAL:

            # Create dictionary for evaluation metrics
            eval_dict = {}

            def metric_fn_single(per_example_loss, label_ids, logits):
                """Compute accuracy for the single-label case."""
                predictions = tf.argmax(logits, axis=-1, output_type=tf.int32)
                true_labels = tf.argmax(
                    label_ids, axis=-1,
                    output_type=tf.int32)  # Get ids from one hot labels
                accuracy = tf.metrics.accuracy(
                    labels=true_labels, predictions=predictions)
                loss = tf.metrics.mean(values=per_example_loss)
                eval_dict["eval_accuracy"] = accuracy
                eval_dict["eval_loss"] = loss

            def get_f1(precision, recall):
                """Calculate F1 score based on precision and recall."""
                return (2 * precision[0] * recall[0] /
                        (precision[0] + recall[0] + 1e-5),
                        tf.group(precision[1], recall[1]))

            def get_threshold_based_scores(y_true, y_pred):
                """Compute precision, recall and F1 at thresholds."""
                thresholds = [float(v) for v in FLAGS.eval_thresholds.split(",")]
                (prec_t, prec_t_op) = tf.metrics.precision_at_thresholds(
                    y_true, y_pred, thresholds=thresholds)
                (rec_t, rec_t_op) = tf.metrics.recall_at_thresholds(
                    y_true, y_pred, thresholds=thresholds)
                for i, v in enumerate(thresholds):
                    eval_dict["precision_at_threshold_%.2f" % v] = (prec_t[i], prec_t_op)
                    eval_dict["recall_at_threshold_%.2f" % v] = (rec_t[i], rec_t_op)
                    eval_dict["F1_at_threshold_%.2f" % v] = get_f1((prec_t[i], prec_t_op),
                                                                   (rec_t[i], rec_t_op))

            def get_relation_based_scores(y_true, y_pred, relations, name):
                """Measure performance based on label relations."""

                def expand_labels(labels):
                    """Expand the set of labels based on label relations."""

                    def check_relations(rels):
                        """Check whether a relation applies to a particular label set."""
                        is_in_category = tf.reduce_any((labels + rels) > 1)
                        return tf.cond(is_in_category, lambda: labels + rels,
                                       lambda: labels)

                    new_labels = tf.reduce_sum(
                        tf.map_fn(check_relations, relations), axis=0)
                    return tf.cast(new_labels >= 1, tf.int64)

                pred = tf.map_fn(expand_labels, y_pred)
                true = tf.map_fn(expand_labels, y_true)
                precision = tf.metrics.precision(true, pred)
                recall = tf.metrics.recall(true, pred)
                eval_dict[name + "_precision"] = precision
                eval_dict[name + "_recall"] = recall
                eval_dict[name + "_f1"] = get_f1(precision, recall)
                eval_dict[name + "_accuracy"] = tf.metrics.accuracy(true, pred)

            def metric_fn_multi(per_example_loss, label_ids, probabilities):
                """Compute class-level accuracies for the multi-label case."""
                label_ids = tf.cast(label_ids, tf.int64)
                logits_split = tf.split(probabilities, num_labels, axis=-1)
                label_ids_split = tf.split(label_ids, num_labels, axis=-1)
                pred_ind = tf.cast(probabilities >= FLAGS.eval_prob_threshold, tf.int64)
                pred_ind_split = tf.split(pred_ind, num_labels, axis=-1)
                weights = tf.reduce_sum(label_ids, axis=0)

                eval_dict["per_example_eval_loss"] = tf.metrics.mean(
                    values=per_example_loss)

                # Calculate accuracy, precision and recall
                get_threshold_based_scores(label_ids, probabilities)

                # Calculate values at the target level
                auc_vals = []
                accuracies = []
                for j, logits in enumerate(logits_split):
                    current_auc, update_op_auc = tf.metrics.auc(label_ids_split[j],
                                                                logits)
                    eval_dict[idx2target[j] + "_auc"] = (current_auc, update_op_auc)
                    current_acc, update_op_acc = tf.metrics.accuracy(
                        label_ids_split[j], pred_ind_split[j])
                    eval_dict[idx2target[j] + "_accuracy"] = (current_acc, update_op_acc)
                    eval_dict[idx2target[j] + "_precision"] = tf.metrics.precision(
                        label_ids_split[j], pred_ind_split[j])
                    eval_dict[idx2target[j] + "_recall"] = tf.metrics.recall(
                        label_ids_split[j], pred_ind_split[j])
                    auc_vals.append(current_auc)
                    accuracies.append(current_auc)
                auc_vals = tf.convert_to_tensor(auc_vals, dtype=tf.float32)
                accuracies = tf.convert_to_tensor(accuracies, dtype=tf.float32)
                eval_dict["auc"] = tf.metrics.mean(values=auc_vals)
                eval_dict["auc_weighted"] = tf.metrics.mean(
                    values=auc_vals, weights=weights)
                eval_dict["accuracy"] = tf.metrics.mean(values=accuracies)
                eval_dict["accuracy_weighted"] = tf.metrics.mean(
                    values=accuracies, weights=weights)

                # Calculate sentiment-based performance
                get_relation_based_scores(label_ids, pred_ind,
                                          tf.constant(sentiment_groups, dtype=tf.int64),
                                          "sentiment")

                # Calculate target-intensity based performance
                get_relation_based_scores(label_ids, pred_ind,
                                          tf.constant(intensity_groups, dtype=tf.int64),
                                          "target_intensity")

            if multilabel:
                metric_fn_multi(per_example_loss, label_ids, probabilities)
            else:
                metric_fn_single(per_example_loss, label_ids, logits)

            output_spec = tf.estimator.EstimatorSpec(
                mode=mode,
                loss=total_loss,
                eval_metric_ops=eval_dict,
                scaffold=scaffold_fn)
        else:
            print("mode:", mode, "probabilities:", probabilities)
            output_spec = tf.estimator.EstimatorSpec(
                mode=mode,
                predictions={"probabilities": probabilities},
                scaffold=scaffold_fn)
        return output_spec
=======
                     correlation, idx2target, sentiment_groups,
                     intensity_groups):
  """Returns `model_fn` closure for Estimator."""

  def model_fn(features, labels, mode, params):  # pylint: disable=unused-argument
    """The `model_fn` for Estimator."""

    tf.logging.info("*** Features ***")
    for name in sorted(features.keys()):
      tf.logging.info("  name = %s, shape = %s" % (name, features[name].shape))

    input_ids = features["input_ids"]
    input_mask = features["input_mask"]
    segment_ids = features["segment_ids"]
    label_ids = features["label_ids"]

    is_training = (mode == tf.estimator.ModeKeys.TRAIN)

    (total_loss, per_example_loss, logits, probabilities) = create_model(
        bert_config, is_training, input_ids, input_mask, segment_ids, label_ids,
        num_labels, multilabel, sent_rels, sentiment, entailment_rels,
        entailment, corr_rels, correlation)

    tvars = tf.trainable_variables()
    initialized_variable_names = {}
    scaffold_fn = None
    if init_checkpoint:
      (assignment_map, initialized_variable_names
      ) = modeling.get_assignment_map_from_checkpoint(tvars, init_checkpoint,
                                                      FLAGS.transfer_learning)
      tf.train.init_from_checkpoint(init_checkpoint, assignment_map)

    tf.logging.info("**** Initialized Variables ****")
    for var in tvars:
      init_string = ""
      if var.name in initialized_variable_names:
        init_string = ", *INIT_FROM_CKPT*"
      tf.logging.info("  name = %s, shape = %s%s", var.name, var.shape,
                      init_string)

    output_spec = None
    if mode == tf.estimator.ModeKeys.TRAIN:

      freeze_layer_fn = (None
                         if not FLAGS.freeze_layers else lambda x: "bert" in x)
      train_op = optimization.create_optimizer(
          total_loss,
          learning_rate,
          num_train_steps,
          num_warmup_steps,
          use_tpu=False,
          freeze_layer_fn=freeze_layer_fn)

      output_spec = tf.estimator.EstimatorSpec(
          mode=mode, loss=total_loss, train_op=train_op, scaffold=scaffold_fn)

    elif mode == tf.estimator.ModeKeys.EVAL:

      # Create dictionary for evaluation metrics
      eval_dict = {}

      def metric_fn_single(per_example_loss, label_ids, logits):
        """Compute accuracy for the single-label case."""
        predictions = tf.argmax(logits, axis=-1, output_type=tf.int32)
        true_labels = tf.argmax(
            label_ids, axis=-1,
            output_type=tf.int32)  # Get ids from one hot labels
        accuracy = tf.metrics.accuracy(
            labels=true_labels, predictions=predictions)
        loss = tf.metrics.mean(values=per_example_loss)
        eval_dict["eval_accuracy"] = accuracy
        eval_dict["eval_loss"] = loss

      def get_f1(precision, recall):
        """Calculate F1 score based on precision and recall."""
        return (2 * precision[0] * recall[0] /
                (precision[0] + recall[0] + 1e-5),
                tf.group(precision[1], recall[1]))

      def get_threshold_based_scores(y_true, y_pred):
        """Compute precision, recall and F1 at thresholds."""
        thresholds = [float(v) for v in FLAGS.eval_thresholds.split(",")]
        (prec_t, prec_t_op) = tf.metrics.precision_at_thresholds(
            y_true, y_pred, thresholds=thresholds)
        (rec_t, rec_t_op) = tf.metrics.recall_at_thresholds(
            y_true, y_pred, thresholds=thresholds)
        for i, v in enumerate(thresholds):
          eval_dict["precision_at_threshold_%.2f" % v] = (prec_t[i], prec_t_op)
          eval_dict["recall_at_threshold_%.2f" % v] = (rec_t[i], rec_t_op)
          eval_dict["F1_at_threshold_%.2f" % v] = get_f1((prec_t[i], prec_t_op),
                                                         (rec_t[i], rec_t_op))

      def get_relation_based_scores(y_true, y_pred, relations, name):
        """Measure performance based on label relations."""

        def expand_labels(labels):
          """Expand the set of labels based on label relations."""

          def check_relations(rels):
            """Check whether a relation applies to a particular label set."""
            is_in_category = tf.reduce_any((labels + rels) > 1)
            return tf.cond(is_in_category, lambda: labels + rels,
                           lambda: labels)

          new_labels = tf.reduce_sum(
              tf.map_fn(check_relations, relations), axis=0)
          return tf.cast(new_labels >= 1, tf.int64)

        pred = tf.map_fn(expand_labels, y_pred)
        true = tf.map_fn(expand_labels, y_true)
        precision = tf.metrics.precision(true, pred)
        recall = tf.metrics.recall(true, pred)
        eval_dict[name + "_precision"] = precision
        eval_dict[name + "_recall"] = recall
        eval_dict[name + "_f1"] = get_f1(precision, recall)
        eval_dict[name + "_accuracy"] = tf.metrics.accuracy(true, pred)

      def metric_fn_multi(per_example_loss, label_ids, probabilities):
        """Compute class-level accuracies for the multi-label case."""
        label_ids = tf.cast(label_ids, tf.int64)
        logits_split = tf.split(probabilities, num_labels, axis=-1)
        label_ids_split = tf.split(label_ids, num_labels, axis=-1)
        pred_ind = tf.cast(probabilities >= FLAGS.eval_prob_threshold, tf.int64)
        pred_ind_split = tf.split(pred_ind, num_labels, axis=-1)
        weights = tf.reduce_sum(label_ids, axis=0)

        eval_dict["per_example_eval_loss"] = tf.metrics.mean(
            values=per_example_loss)

        # Calculate accuracy, precision and recall
        get_threshold_based_scores(label_ids, probabilities)

        # Calculate values at the target level
        auc_vals = []
        accuracies = []
        for j, logits in enumerate(logits_split):
          current_auc, update_op_auc = tf.metrics.auc(label_ids_split[j],
                                                      logits)
          eval_dict[idx2target[j] + "_auc"] = (current_auc, update_op_auc)
          current_acc, update_op_acc = tf.metrics.accuracy(
              label_ids_split[j], pred_ind_split[j])
          eval_dict[idx2target[j] + "_accuracy"] = (current_acc, update_op_acc)
          eval_dict[idx2target[j] + "_precision"] = tf.metrics.precision(
              label_ids_split[j], pred_ind_split[j])
          eval_dict[idx2target[j] + "_recall"] = tf.metrics.recall(
              label_ids_split[j], pred_ind_split[j])
          auc_vals.append(current_auc)
          accuracies.append(current_auc)
        auc_vals = tf.convert_to_tensor(auc_vals, dtype=tf.float32)
        accuracies = tf.convert_to_tensor(accuracies, dtype=tf.float32)
        eval_dict["auc"] = tf.metrics.mean(values=auc_vals)
        eval_dict["auc_weighted"] = tf.metrics.mean(
            values=auc_vals, weights=weights)
        eval_dict["accuracy"] = tf.metrics.mean(values=accuracies)
        eval_dict["accuracy_weighted"] = tf.metrics.mean(
            values=accuracies, weights=weights)

        # Calculate sentiment-based performance
        get_relation_based_scores(label_ids, pred_ind,
                                  tf.constant(sentiment_groups, dtype=tf.int64),
                                  "sentiment")

        # Calculate target-intensity based performance
        get_relation_based_scores(label_ids, pred_ind,
                                  tf.constant(intensity_groups, dtype=tf.int64),
                                  "target_intensity")

      if multilabel:
        metric_fn_multi(per_example_loss, label_ids, probabilities)
      else:
        metric_fn_single(per_example_loss, label_ids, logits)

      output_spec = tf.estimator.EstimatorSpec(
          mode=mode,
          loss=total_loss,
          eval_metric_ops=eval_dict,
          scaffold=scaffold_fn)
    else:
      print("mode:", mode, "probabilities:", probabilities)
      output_spec = tf.estimator.EstimatorSpec(
          mode=mode,
          predictions={"probabilities": probabilities},
          scaffold=scaffold_fn)
    return output_spec
>>>>>>> 706cb73a

    return model_fn


def get_sent_rels(targets):
<<<<<<< HEAD
    """Get target distance matrix for sentiment regularization."""
    with open(FLAGS.sentiment_file) as f:
        sent_dict = json.loads(f.read())

    target2sentiment = {}
    for k, v in sent_dict.items():
        for e in v:
            assert e not in target2sentiment  # no target should be in two categories
            target2sentiment[e] = k
    rels = []
    for e1 in targets:
        e1_rels = []
        for e2 in targets:
            if e1 not in target2sentiment or e2 not in target2sentiment:
                e1_rels.append(0)
            elif target2sentiment[e1] != target2sentiment[e2]:
                e1_rels.append(-1)
            elif target2sentiment[e1] == target2sentiment[e2]:
                e1_rels.append(1)
        rels.append(e1_rels)
    return rels
=======
  """Get target distance matrix for sentiment regularization."""
  with open(FLAGS.sentiment_file) as f:
    sent_dict = json.loads(f.read())

  target2sentiment = {}
  for k, v in sent_dict.items():
    for e in v:
      assert e not in target2sentiment  # no target should be in two categories
      target2sentiment[e] = k
  rels = []
  for e1 in targets:
    e1_rels = []
    for e2 in targets:
      if e1 not in target2sentiment or e2 not in target2sentiment:
        e1_rels.append(0)
      elif target2sentiment[e1] != target2sentiment[e2]:
        e1_rels.append(-1)
      elif target2sentiment[e1] == target2sentiment[e2]:
        e1_rels.append(1)
    rels.append(e1_rels)
  return rels
>>>>>>> 706cb73a


def get_entailment_rels(targets):
    """Entailment relations between targets."""
    with open(FLAGS.entailment_file) as f:
        entailments = json.loads(f.read())
    rels = []
    for e1 in targets:
        e1_rels = []
        for e2 in targets:
            if e1 in entailments and e2 in entailments[e1]:
                e1_rels.append(1)
            else:
                e1_rels.append(0)
        rels.append(e1_rels)
    return rels


def get_correlations(targets):
    """Get correlations between targets based training data."""
    corrs = pd.read_csv(FLAGS.target_correlations, index_col=0, sep="\t")
    rels = []
    for e1 in targets:
        if e1 == "neutral":
            rels.append([0] * len(targets))
        else:
            e1_rels = []
            for e2 in targets:
                if e2 == "neutral":
                    e1_rels.append(0)
                else:
                    e1_rels.append(corrs.loc[e1, e2])
            rels.append(e1_rels)
    return rels


def get_intensity_groups(targets):
    """Get target-intensity groups for evaluating intensity-based performance."""
    with open(FLAGS.entailment_file) as f:
        entailments = json.loads(f.read())
    rels = []
    for k, v in entailments.items():
        grouped_labels = []
        for e in targets:
            if e == k or e in v:
                grouped_labels.append(1)
            else:
                grouped_labels.append(0)
        rels.append(grouped_labels)
    return rels


def get_sentiment_groups(targets):
    """Get sentiment groups for evaluating sentiment-based performance."""
    with open(FLAGS.sentiment_file) as f:
        sent_dict = json.loads(f.read())
    rels = []
    for _, v in sent_dict.items():
        grouped_labels = []
        for e in targets:
            if e in v:
                grouped_labels.append(1)
            else:
                grouped_labels.append(0)
        rels.append(grouped_labels)
    return rels


def main(_):
<<<<<<< HEAD
    os.environ["TF_CPP_MIN_LOG_LEVEL"] = "0"

    # Load target categories
    with open(FLAGS.target_file, "r") as f:
        all_targets = f.read().splitlines()
        if FLAGS.add_neutral:
            all_targets = all_targets + ["neutral"]
        idx2target = {i: e for i, e in enumerate(all_targets)}
    num_labels = len(all_targets)
    print("%d labels" % num_labels)
    print("Multilabel: %r" % FLAGS.multilabel)

    sentiment = FLAGS.sentiment
    entailment = FLAGS.entailment
    correlation = FLAGS.correlation

    # Create target distance matrix
    # If the regularization parameter is set to 0, don't load matrix.
    print("Getting distance matrix...")
    empty_rels = [[0] * num_labels] * num_labels
    if sentiment == 0:
        sent_rels = empty_rels
    else:
        sent_rels = get_sent_rels(all_targets)
    sent_groups = get_sentiment_groups(all_targets)
    print(sent_rels)
    if entailment == 0:
        entailment_rels = empty_rels
    else:
        entailment_rels = get_entailment_rels(all_targets)
    intensity_groups = get_intensity_groups(all_targets)
    print(entailment_rels)
    if correlation == 0:
        corr_rels = empty_rels
    else:
        corr_rels = get_correlations(all_targets)
    print(corr_rels)

    tf.logging.set_verbosity(tf.logging.INFO)

    tokenization.validate_case_matches_checkpoint(FLAGS.do_lower_case,
                                                  FLAGS.init_checkpoint)

    if not FLAGS.do_train and not FLAGS.do_predict:
        raise ValueError("At least one of `do_train` or `do_predict' must be True.")

    bert_config = modeling.BertConfig.from_json_file(FLAGS.bert_config_file)

    if FLAGS.max_seq_length > bert_config.max_position_embeddings:
        raise ValueError(
            "Cannot use sequence length %d because the BERT model "
            "was only trained up to sequence length %d" %
            (FLAGS.max_seq_length, bert_config.max_position_embeddings))

    tf.gfile.MakeDirs(FLAGS.output_dir)

    processor = DataProcessor(num_labels, FLAGS.data_dir)  # set up preprocessor

    tokenizer = tokenization.FullTokenizer(
        vocab_file=FLAGS.vocab_file, do_lower_case=FLAGS.do_lower_case)

    run_config = tf.estimator.RunConfig(
        model_dir=FLAGS.output_dir,
        save_summary_steps=FLAGS.save_summary_steps,
        save_checkpoints_steps=FLAGS.save_checkpoints_steps,
        keep_checkpoint_max=FLAGS.keep_checkpoint_max)

    train_examples = None
    num_train_steps = None
    num_warmup_steps = None

    if FLAGS.do_train:
        train_examples = processor.get_examples("train", FLAGS.train_fname)
        eval_examples = processor.get_examples("dev", FLAGS.dev_fname)
        num_eval_examples = len(eval_examples)
        num_train_steps = int(
            len(train_examples) / FLAGS.train_batch_size * FLAGS.num_train_epochs)
        num_warmup_steps = int(num_train_steps * FLAGS.warmup_proportion)

        params = {
            "num_labels": num_labels,
            "learning_rate": FLAGS.learning_rate,
            "num_train_epochs": FLAGS.num_train_epochs,
            "warmup_proportion": FLAGS.warmup_proportion,
            "sentiment": FLAGS.sentiment,
            "entailment": FLAGS.entailment,
            "correlations": FLAGS.correlation,
            "batch_size": FLAGS.train_batch_size,
            "num_train_examples": len(train_examples),
            "num_eval_examples": num_eval_examples,
            "data_dir": FLAGS.data_dir,
            "output_dir": FLAGS.output_dir,
            "train_fname": FLAGS.train_fname,
            "dev_fname": FLAGS.dev_fname,
            "test_fname": FLAGS.test_fname
        }
        with open(os.path.join(FLAGS.output_dir, "config.json"), "w") as f:
            json.dump(params, f)

    model_fn = model_fn_builder(
        bert_config=bert_config,
        num_labels=num_labels,
        init_checkpoint=FLAGS.init_checkpoint,
        learning_rate=FLAGS.learning_rate,
        num_train_steps=num_train_steps,
        num_warmup_steps=num_warmup_steps,
        multilabel=FLAGS.multilabel,
        sent_rels=sent_rels,
        sentiment=sentiment,
        entailment_rels=entailment_rels,
        entailment=entailment,
        corr_rels=corr_rels,
        correlation=correlation,
        idx2target=idx2target,
        sentiment_groups=sent_groups,
        intensity_groups=intensity_groups)

    estimator = tf.estimator.Estimator(
        model_fn=model_fn,
        config=run_config,
        params={"batch_size": FLAGS.train_batch_size})

    if FLAGS.do_train:
        train_file = os.path.join(FLAGS.output_dir, "train.tf_record")
        file_based_convert_examples_to_features(train_examples,
                                                FLAGS.max_seq_length, tokenizer,
                                                train_file)
        eval_file = os.path.join(FLAGS.output_dir, "eval.tf_record")
        file_based_convert_examples_to_features(eval_examples, FLAGS.max_seq_length,
                                                tokenizer, eval_file)

        tf.logging.info("***** Running training and evaluation *****")
        tf.logging.info("  Num train examples = %d", len(train_examples))
        tf.logging.info("  Num eval examples = %d", num_eval_examples)
        tf.logging.info("  Batch size = %d", FLAGS.train_batch_size)
        tf.logging.info("  Num training steps = %d", num_train_steps)
        train_input_fn = file_based_input_fn_builder(
            input_file=train_file,
            seq_length=FLAGS.max_seq_length,
            is_training=True,
            drop_remainder=True,
            num_labels=num_labels)
        train_spec = tf.estimator.TrainSpec(
            input_fn=train_input_fn, max_steps=num_train_steps)
        eval_input_fn = file_based_input_fn_builder(
            input_file=eval_file,
            seq_length=FLAGS.max_seq_length,
            is_training=False,
            drop_remainder=False,
            num_labels=num_labels)
        eval_spec = tf.estimator.EvalSpec(
            input_fn=eval_input_fn,
            steps=FLAGS.eval_steps,
            start_delay_secs=0,
            throttle_secs=1000)

        tf.estimator.train_and_evaluate(
            estimator, train_spec=train_spec, eval_spec=eval_spec)

    if FLAGS.calculate_metrics:

        # Setting the parameter to "dev" ensures that we get labels for the examples
        eval_examples = processor.get_examples("dev", FLAGS.test_fname)

        tf.logging.info("***** Running evaluation *****")
        tf.logging.info("  Num eval examples = %d", len(eval_examples))
        eval_file = os.path.join(FLAGS.output_dir, FLAGS.test_fname + ".tf_record")
        file_based_convert_examples_to_features(eval_examples, FLAGS.max_seq_length,
                                                tokenizer, eval_file)
        eval_input_fn = file_based_input_fn_builder(
            input_file=eval_file,
            seq_length=FLAGS.max_seq_length,
            is_training=False,
            drop_remainder=False,
            num_labels=num_labels)

        result = estimator.evaluate(input_fn=eval_input_fn, steps=None)
        output_eval_file = os.path.join(FLAGS.output_dir,
                                        FLAGS.test_fname + ".eval_results.txt")
        with tf.gfile.GFile(output_eval_file, "w") as writer:
            tf.logging.info("***** Eval results *****")
            for key in sorted(result.keys()):
                tf.logging.info("  %s = %s", key, str(result[key]))
                writer.write("%s = %s\n" % (key, str(result[key])))

    if FLAGS.do_predict:
        predict_examples = processor.get_examples("test", FLAGS.test_fname)
        num_actual_predict_examples = len(predict_examples)

        predict_file = os.path.join(FLAGS.output_dir,
                                    FLAGS.test_fname + ".tf_record")
        file_based_convert_examples_to_features(predict_examples,
                                                FLAGS.max_seq_length, tokenizer,
                                                predict_file)

        tf.logging.info("***** Running prediction*****")
        tf.logging.info("  Num examples = %d (%d actual, %d padding)",
                        len(predict_examples), num_actual_predict_examples,
                        len(predict_examples) - num_actual_predict_examples)
        tf.logging.info("  Batch size = %d", FLAGS.train_batch_size)

        predict_input_fn = file_based_input_fn_builder(
            input_file=predict_file,
            seq_length=FLAGS.max_seq_length,
            is_training=False,
            drop_remainder=False,
            num_labels=num_labels)

        result = estimator.predict(input_fn=predict_input_fn)

        output_predict_file = os.path.join(FLAGS.output_dir,
                                           FLAGS.test_fname + ".predictions.tsv")
        output_labels = os.path.join(FLAGS.output_dir,
                                     FLAGS.test_fname + ".label_predictions.tsv")

        with tf.gfile.GFile(output_predict_file, "w") as writer:
            with tf.gfile.GFile(output_labels, "w") as writer2:
                writer.write("\t".join(all_targets) + "\n")
                writer2.write("\t".join([
                    "text", "target_1", "prob_1", "target_2", "prob_2", "target_3",
                    "prob_3"
                ]) + "\n")
                tf.logging.info("***** Predict results *****")
                num_written_lines = 0
                for (i, prediction) in enumerate(result):
                    probabilities = prediction["probabilities"]
                    if i >= num_actual_predict_examples:
                        break
                    output_line = "\t".join(
                        str(class_probability)
                        for class_probability in probabilities) + "\n"
                    sorted_idx = np.argsort(-probabilities)
                    top_3_target = [idx2target[idx] for idx in sorted_idx[:3]]
                    top_3_prob = [probabilities[idx] for idx in sorted_idx[:3]]
                    pred_line = []
                    for target, prob in zip(top_3_target, top_3_prob):
                        if prob >= FLAGS.pred_cutoff:
                            pred_line.extend([target, "%.4f" % prob])
                        else:
                            pred_line.extend(["", ""])
                    writer.write(output_line)
                    writer2.write(predict_examples[i].text + "\t" + "\t".join(pred_line) +
                                  "\n")
                    num_written_lines += 1
        assert num_written_lines == num_actual_predict_examples
=======
  os.environ["TF_CPP_MIN_LOG_LEVEL"] = "0"

  # Load target categories
  with open(FLAGS.target_file, "r") as f:
    all_targets = f.read().splitlines()
    if FLAGS.add_neutral:
      all_targets = all_targets + ["neutral"]
    idx2target = {i: e for i, e in enumerate(all_targets)}
  num_labels = len(all_targets)
  print("%d labels" % num_labels)
  print("Multilabel: %r" % FLAGS.multilabel)

  sentiment = FLAGS.sentiment
  entailment = FLAGS.entailment
  correlation = FLAGS.correlation

  # Create target distance matrix
  # If the regularization parameter is set to 0, don't load matrix.
  print("Getting distance matrix...")
  empty_rels = [[0] * num_labels] * num_labels
  if sentiment == 0:
    sent_rels = empty_rels
  else:
    sent_rels = get_sent_rels(all_targets)
  sent_groups = get_sentiment_groups(all_targets)
  print(sent_rels)
  if entailment == 0:
    entailment_rels = empty_rels
  else:
    entailment_rels = get_entailment_rels(all_targets)
  intensity_groups = get_intensity_groups(all_targets)
  print(entailment_rels)
  if correlation == 0:
    corr_rels = empty_rels
  else:
    corr_rels = get_correlations(all_targets)
  print(corr_rels)

  tf.logging.set_verbosity(tf.logging.INFO)

  tokenization.validate_case_matches_checkpoint(FLAGS.do_lower_case,
                                                FLAGS.init_checkpoint)

  if not FLAGS.do_train and not FLAGS.do_predict:
    raise ValueError("At least one of `do_train` or `do_predict' must be True.")

  bert_config = modeling.BertConfig.from_json_file(FLAGS.bert_config_file)

  if FLAGS.max_seq_length > bert_config.max_position_embeddings:
    raise ValueError(
        "Cannot use sequence length %d because the BERT model "
        "was only trained up to sequence length %d" %
        (FLAGS.max_seq_length, bert_config.max_position_embeddings))

  tf.gfile.MakeDirs(FLAGS.output_dir)

  processor = DataProcessor(num_labels, FLAGS.data_dir)  # set up preprocessor

  tokenizer = tokenization.FullTokenizer(
      vocab_file=FLAGS.vocab_file, do_lower_case=FLAGS.do_lower_case)

  run_config = tf.estimator.RunConfig(
      model_dir=FLAGS.output_dir,
      save_summary_steps=FLAGS.save_summary_steps,
      save_checkpoints_steps=FLAGS.save_checkpoints_steps,
      keep_checkpoint_max=FLAGS.keep_checkpoint_max)

  train_examples = None
  num_train_steps = None
  num_warmup_steps = None

  if FLAGS.do_train:
    train_examples = processor.get_examples("train", FLAGS.train_fname)
    eval_examples = processor.get_examples("dev", FLAGS.dev_fname)
    num_eval_examples = len(eval_examples)
    num_train_steps = int(
        len(train_examples) / FLAGS.train_batch_size * FLAGS.num_train_epochs)
    num_warmup_steps = int(num_train_steps * FLAGS.warmup_proportion)

    params = {
        "num_labels": num_labels,
        "learning_rate": FLAGS.learning_rate,
        "num_train_epochs": FLAGS.num_train_epochs,
        "warmup_proportion": FLAGS.warmup_proportion,
        "sentiment": FLAGS.sentiment,
        "entailment": FLAGS.entailment,
        "correlations": FLAGS.correlation,
        "batch_size": FLAGS.train_batch_size,
        "num_train_examples": len(train_examples),
        "num_eval_examples": num_eval_examples,
        "data_dir": FLAGS.data_dir,
        "output_dir": FLAGS.output_dir,
        "train_fname": FLAGS.train_fname,
        "dev_fname": FLAGS.dev_fname,
        "test_fname": FLAGS.test_fname
    }
    with open(os.path.join(FLAGS.output_dir, "config.json"), "w") as f:
      json.dump(params, f)

  model_fn = model_fn_builder(
      bert_config=bert_config,
      num_labels=num_labels,
      init_checkpoint=FLAGS.init_checkpoint,
      learning_rate=FLAGS.learning_rate,
      num_train_steps=num_train_steps,
      num_warmup_steps=num_warmup_steps,
      multilabel=FLAGS.multilabel,
      sent_rels=sent_rels,
      sentiment=sentiment,
      entailment_rels=entailment_rels,
      entailment=entailment,
      corr_rels=corr_rels,
      correlation=correlation,
      idx2target=idx2target,
      sentiment_groups=sent_groups,
      intensity_groups=intensity_groups)

  estimator = tf.estimator.Estimator(
      model_fn=model_fn,
      config=run_config,
      params={"batch_size": FLAGS.train_batch_size})

  if FLAGS.do_train:
    train_file = os.path.join(FLAGS.output_dir, "train.tf_record")
    file_based_convert_examples_to_features(train_examples,
                                            FLAGS.max_seq_length, tokenizer,
                                            train_file)
    eval_file = os.path.join(FLAGS.output_dir, "eval.tf_record")
    file_based_convert_examples_to_features(eval_examples, FLAGS.max_seq_length,
                                            tokenizer, eval_file)

    tf.logging.info("***** Running training and evaluation *****")
    tf.logging.info("  Num train examples = %d", len(train_examples))
    tf.logging.info("  Num eval examples = %d", num_eval_examples)
    tf.logging.info("  Batch size = %d", FLAGS.train_batch_size)
    tf.logging.info("  Num training steps = %d", num_train_steps)
    train_input_fn = file_based_input_fn_builder(
        input_file=train_file,
        seq_length=FLAGS.max_seq_length,
        is_training=True,
        drop_remainder=True,
        num_labels=num_labels)
    train_spec = tf.estimator.TrainSpec(
        input_fn=train_input_fn, max_steps=num_train_steps)
    eval_input_fn = file_based_input_fn_builder(
        input_file=eval_file,
        seq_length=FLAGS.max_seq_length,
        is_training=False,
        drop_remainder=False,
        num_labels=num_labels)
    eval_spec = tf.estimator.EvalSpec(
        input_fn=eval_input_fn,
        steps=FLAGS.eval_steps,
        start_delay_secs=0,
        throttle_secs=1000)

    tf.estimator.train_and_evaluate(
        estimator, train_spec=train_spec, eval_spec=eval_spec)

  if FLAGS.calculate_metrics:

    # Setting the parameter to "dev" ensures that we get labels for the examples
    eval_examples = processor.get_examples("dev", FLAGS.test_fname)

    tf.logging.info("***** Running evaluation *****")
    tf.logging.info("  Num eval examples = %d", len(eval_examples))
    eval_file = os.path.join(FLAGS.output_dir, FLAGS.test_fname + ".tf_record")
    file_based_convert_examples_to_features(eval_examples, FLAGS.max_seq_length,
                                            tokenizer, eval_file)
    eval_input_fn = file_based_input_fn_builder(
        input_file=eval_file,
        seq_length=FLAGS.max_seq_length,
        is_training=False,
        drop_remainder=False,
        num_labels=num_labels)

    result = estimator.evaluate(input_fn=eval_input_fn, steps=None)
    output_eval_file = os.path.join(FLAGS.output_dir,
                                    FLAGS.test_fname + ".eval_results.txt")
    with tf.gfile.GFile(output_eval_file, "w") as writer:
      tf.logging.info("***** Eval results *****")
      for key in sorted(result.keys()):
        tf.logging.info("  %s = %s", key, str(result[key]))
        writer.write("%s = %s\n" % (key, str(result[key])))

  if FLAGS.do_predict:
    predict_examples = processor.get_examples("test", FLAGS.test_fname)
    num_actual_predict_examples = len(predict_examples)

    predict_file = os.path.join(FLAGS.output_dir,
                                FLAGS.test_fname + ".tf_record")
    file_based_convert_examples_to_features(predict_examples,
                                            FLAGS.max_seq_length, tokenizer,
                                            predict_file)

    tf.logging.info("***** Running prediction*****")
    tf.logging.info("  Num examples = %d (%d actual, %d padding)",
                    len(predict_examples), num_actual_predict_examples,
                    len(predict_examples) - num_actual_predict_examples)
    tf.logging.info("  Batch size = %d", FLAGS.train_batch_size)

    predict_input_fn = file_based_input_fn_builder(
        input_file=predict_file,
        seq_length=FLAGS.max_seq_length,
        is_training=False,
        drop_remainder=False,
        num_labels=num_labels)

    result = estimator.predict(input_fn=predict_input_fn)

    output_predict_file = os.path.join(FLAGS.output_dir,
                                       FLAGS.test_fname + ".predictions.tsv")
    output_labels = os.path.join(FLAGS.output_dir,
                                 FLAGS.test_fname + ".label_predictions.tsv")

    with tf.gfile.GFile(output_predict_file, "w") as writer:
      with tf.gfile.GFile(output_labels, "w") as writer2:
        writer.write("\t".join(all_targets) + "\n")
        writer2.write("\t".join([
            "text", "target_1", "prob_1", "target_2", "prob_2", "target_3",
            "prob_3"
        ]) + "\n")
        tf.logging.info("***** Predict results *****")
        num_written_lines = 0
        for (i, prediction) in enumerate(result):
          probabilities = prediction["probabilities"]
          if i >= num_actual_predict_examples:
            break
          output_line = "\t".join(
              str(class_probability)
              for class_probability in probabilities) + "\n"
          sorted_idx = np.argsort(-probabilities)
          top_3_target = [idx2target[idx] for idx in sorted_idx[:3]]
          top_3_prob = [probabilities[idx] for idx in sorted_idx[:3]]
          pred_line = []
          for target, prob in zip(top_3_target, top_3_prob):
            if prob >= FLAGS.pred_cutoff:
              pred_line.extend([target, "%.4f" % prob])
            else:
              pred_line.extend(["", ""])
          writer.write(output_line)
          writer2.write(predict_examples[i].text + "\t" + "\t".join(pred_line) +
                        "\n")
          num_written_lines += 1
    assert num_written_lines == num_actual_predict_examples
>>>>>>> 706cb73a


if __name__ == "__main__":
    flags.mark_flag_as_required("data_dir")
    flags.mark_flag_as_required("vocab_file")
    flags.mark_flag_as_required("bert_config_file")
    flags.mark_flag_as_required("output_dir")
    tf.app.run()<|MERGE_RESOLUTION|>--- conflicted
+++ resolved
@@ -110,11 +110,7 @@
                    "Total number of training epochs to perform.")
 
 flags.DEFINE_integer("keep_checkpoint_max", 10,
-<<<<<<< HEAD
                    "Maximum number of checkpoints to store.")
-=======
-                     "Maximum number of checkpoints to store.")
->>>>>>> 706cb73a
 
 flags.DEFINE_float(
     "warmup_proportion", 0.1,
@@ -163,21 +159,8 @@
 flags.DEFINE_string("target_correlations", "data/model_input/correlations.tsv",
                     "Dataframe containing target correlation values.")
 
-<<<<<<< HEAD
 flags.DEFINE_bool("transfer_learning", False,
                     "Whether to perform transfer learning (i.e. replace output layer).")
-=======
-flags.DEFINE_bool(
-    "transfer_learning", False,
-    "Whether to perform transfer learning (i.e. replace output layer).")
-
-flags.DEFINE_bool("freeze_layers", False, "Whether to freeze BERT layers.")
-
-flags.DEFINE_bool(
-    "add_neutral", True,
-    "Whether to add a neutral label in addition to the other labels.")
-
->>>>>>> 706cb73a
 
 flags.DEFINE_bool("freeze_layers", False,
                     "Whether to freeze BERT layers.")
@@ -406,7 +389,6 @@
 def create_model(bert_config, is_training, input_ids, input_mask, segment_ids,
                  labels, num_labels, multilabel, sent_rels, sentiment,
                  entailment_rels, entailment, corr_rels, correlation):
-<<<<<<< HEAD
     """Creates a classification model."""
     model = modeling.BertModel(
         config=bert_config,
@@ -499,103 +481,11 @@
         tf.summary.scalar("loss", loss)
 
         return (loss, per_example_loss, logits, probabilities)
-=======
-  """Creates a classification model."""
-  model = modeling.BertModel(
-      config=bert_config,
-      is_training=is_training,
-      input_ids=input_ids,
-      input_mask=input_mask,
-      token_type_ids=segment_ids)
-
-  # Here, we are doing a classification task on the entire segment. For
-  # token-level output, use model.get_sequece_output() instead.
-  output_layer = model.get_pooled_output()
-
-  hidden_size = output_layer.shape[-1].value
-
-  output_weights = tf.get_variable(
-      "output_weights", [num_labels, hidden_size],
-      initializer=tf.truncated_normal_initializer(stddev=0.02))
-
-  output_bias = tf.get_variable(
-      "output_bias", [num_labels], initializer=tf.zeros_initializer())
-
-  with tf.variable_scope("loss"):
-    if is_training:
-      # I.e., 0.1 dropout
-      output_layer = tf.nn.dropout(output_layer, keep_prob=0.9)
-
-    logits = tf.matmul(output_layer, output_weights, transpose_b=True)
-    logits = tf.nn.bias_add(logits, output_bias)
-
-    # Labels both for single and multilabel classification
-    labels = tf.cast(labels, tf.float32)
-
-    if multilabel:
-      probabilities = tf.nn.sigmoid(logits)
-      tf.logging.info("num_labels:{};logits:{};labels:{}".format(
-          num_labels, logits, labels))
-      per_example_loss = tf.nn.sigmoid_cross_entropy_with_logits(
-          labels=labels, logits=logits)
-    else:
-      probabilities = tf.nn.softmax(logits, axis=-1)
-      per_example_loss = tf.nn.softmax_cross_entropy_with_logits(
-          labels=labels, logits=logits)
-    loss = tf.reduce_mean(per_example_loss)
-
-    # Add regularization based on label relations prior
-    probs_exp = tf.expand_dims(probabilities, 1)
-    m = tf.tile(probs_exp, [1, num_labels, 1])
-    probs_exp_t = tf.transpose(probs_exp, perm=[0, 2, 1])
-
-    # Subtract each prediction from all others:
-    # Example (with batch size=1):
-    #     tiled predictions: [0.1] [0.1] [0.1]
-    #                        [0.2] [0.2] [0.2]
-    #                        [0.3] [0.3] [0.3]
-    #     subtract [0.1, 0.2, 0.3] row-wise
-    #     result:   [0.0] [-.1] [-.2] --> row represents difference between
-    #                                     target 1 and all other targets
-    #               [0.1] [0.0] [-.1]
-    #               [0.2] [0.1] [0.0]
-    dists = tf.square(tf.subtract(m, probs_exp_t))  # square distances
-    dists = tf.transpose(dists, perm=[0, 2, 1])
-
-    # Sentiment-based regularization
-    sent_reg = tf.multiply(
-        tf.constant(sentiment),
-        tf.reduce_mean(
-            tf.multiply(dists, tf.constant(sent_rels, dtype=tf.float32))))
-    tf.summary.scalar("sentiment_regularization", sent_reg)
-    loss += sent_reg
-
-    # Entailment-based regularization
-    ent_reg = tf.multiply(
-        tf.constant(entailment),
-        tf.reduce_mean(
-            tf.multiply(dists, tf.constant(entailment_rels, dtype=tf.float32))))
-    tf.summary.scalar("entailment_regularization", ent_reg)
-    loss += ent_reg
-
-    # Correlation-based regularization
-    corr_reg = tf.multiply(
-        tf.constant(correlation),
-        tf.reduce_mean(
-            tf.multiply(dists, tf.constant(corr_rels, dtype=tf.float32))))
-    tf.summary.scalar("correlation_regularization", corr_reg)
-    loss += corr_reg
-
-    tf.summary.scalar("loss", loss)
-
-    return (loss, per_example_loss, logits, probabilities)
->>>>>>> 706cb73a
 
 
 def model_fn_builder(bert_config, num_labels, init_checkpoint, learning_rate,
                      num_train_steps, num_warmup_steps, multilabel, sent_rels,
                      sentiment, entailment_rels, entailment, corr_rels,
-<<<<<<< HEAD
                      correlation, idx2target, sentiment_groups, intensity_groups):
     """Returns `model_fn` closure for Estimator."""
 
@@ -778,198 +668,11 @@
                 predictions={"probabilities": probabilities},
                 scaffold=scaffold_fn)
         return output_spec
-=======
-                     correlation, idx2target, sentiment_groups,
-                     intensity_groups):
-  """Returns `model_fn` closure for Estimator."""
-
-  def model_fn(features, labels, mode, params):  # pylint: disable=unused-argument
-    """The `model_fn` for Estimator."""
-
-    tf.logging.info("*** Features ***")
-    for name in sorted(features.keys()):
-      tf.logging.info("  name = %s, shape = %s" % (name, features[name].shape))
-
-    input_ids = features["input_ids"]
-    input_mask = features["input_mask"]
-    segment_ids = features["segment_ids"]
-    label_ids = features["label_ids"]
-
-    is_training = (mode == tf.estimator.ModeKeys.TRAIN)
-
-    (total_loss, per_example_loss, logits, probabilities) = create_model(
-        bert_config, is_training, input_ids, input_mask, segment_ids, label_ids,
-        num_labels, multilabel, sent_rels, sentiment, entailment_rels,
-        entailment, corr_rels, correlation)
-
-    tvars = tf.trainable_variables()
-    initialized_variable_names = {}
-    scaffold_fn = None
-    if init_checkpoint:
-      (assignment_map, initialized_variable_names
-      ) = modeling.get_assignment_map_from_checkpoint(tvars, init_checkpoint,
-                                                      FLAGS.transfer_learning)
-      tf.train.init_from_checkpoint(init_checkpoint, assignment_map)
-
-    tf.logging.info("**** Initialized Variables ****")
-    for var in tvars:
-      init_string = ""
-      if var.name in initialized_variable_names:
-        init_string = ", *INIT_FROM_CKPT*"
-      tf.logging.info("  name = %s, shape = %s%s", var.name, var.shape,
-                      init_string)
-
-    output_spec = None
-    if mode == tf.estimator.ModeKeys.TRAIN:
-
-      freeze_layer_fn = (None
-                         if not FLAGS.freeze_layers else lambda x: "bert" in x)
-      train_op = optimization.create_optimizer(
-          total_loss,
-          learning_rate,
-          num_train_steps,
-          num_warmup_steps,
-          use_tpu=False,
-          freeze_layer_fn=freeze_layer_fn)
-
-      output_spec = tf.estimator.EstimatorSpec(
-          mode=mode, loss=total_loss, train_op=train_op, scaffold=scaffold_fn)
-
-    elif mode == tf.estimator.ModeKeys.EVAL:
-
-      # Create dictionary for evaluation metrics
-      eval_dict = {}
-
-      def metric_fn_single(per_example_loss, label_ids, logits):
-        """Compute accuracy for the single-label case."""
-        predictions = tf.argmax(logits, axis=-1, output_type=tf.int32)
-        true_labels = tf.argmax(
-            label_ids, axis=-1,
-            output_type=tf.int32)  # Get ids from one hot labels
-        accuracy = tf.metrics.accuracy(
-            labels=true_labels, predictions=predictions)
-        loss = tf.metrics.mean(values=per_example_loss)
-        eval_dict["eval_accuracy"] = accuracy
-        eval_dict["eval_loss"] = loss
-
-      def get_f1(precision, recall):
-        """Calculate F1 score based on precision and recall."""
-        return (2 * precision[0] * recall[0] /
-                (precision[0] + recall[0] + 1e-5),
-                tf.group(precision[1], recall[1]))
-
-      def get_threshold_based_scores(y_true, y_pred):
-        """Compute precision, recall and F1 at thresholds."""
-        thresholds = [float(v) for v in FLAGS.eval_thresholds.split(",")]
-        (prec_t, prec_t_op) = tf.metrics.precision_at_thresholds(
-            y_true, y_pred, thresholds=thresholds)
-        (rec_t, rec_t_op) = tf.metrics.recall_at_thresholds(
-            y_true, y_pred, thresholds=thresholds)
-        for i, v in enumerate(thresholds):
-          eval_dict["precision_at_threshold_%.2f" % v] = (prec_t[i], prec_t_op)
-          eval_dict["recall_at_threshold_%.2f" % v] = (rec_t[i], rec_t_op)
-          eval_dict["F1_at_threshold_%.2f" % v] = get_f1((prec_t[i], prec_t_op),
-                                                         (rec_t[i], rec_t_op))
-
-      def get_relation_based_scores(y_true, y_pred, relations, name):
-        """Measure performance based on label relations."""
-
-        def expand_labels(labels):
-          """Expand the set of labels based on label relations."""
-
-          def check_relations(rels):
-            """Check whether a relation applies to a particular label set."""
-            is_in_category = tf.reduce_any((labels + rels) > 1)
-            return tf.cond(is_in_category, lambda: labels + rels,
-                           lambda: labels)
-
-          new_labels = tf.reduce_sum(
-              tf.map_fn(check_relations, relations), axis=0)
-          return tf.cast(new_labels >= 1, tf.int64)
-
-        pred = tf.map_fn(expand_labels, y_pred)
-        true = tf.map_fn(expand_labels, y_true)
-        precision = tf.metrics.precision(true, pred)
-        recall = tf.metrics.recall(true, pred)
-        eval_dict[name + "_precision"] = precision
-        eval_dict[name + "_recall"] = recall
-        eval_dict[name + "_f1"] = get_f1(precision, recall)
-        eval_dict[name + "_accuracy"] = tf.metrics.accuracy(true, pred)
-
-      def metric_fn_multi(per_example_loss, label_ids, probabilities):
-        """Compute class-level accuracies for the multi-label case."""
-        label_ids = tf.cast(label_ids, tf.int64)
-        logits_split = tf.split(probabilities, num_labels, axis=-1)
-        label_ids_split = tf.split(label_ids, num_labels, axis=-1)
-        pred_ind = tf.cast(probabilities >= FLAGS.eval_prob_threshold, tf.int64)
-        pred_ind_split = tf.split(pred_ind, num_labels, axis=-1)
-        weights = tf.reduce_sum(label_ids, axis=0)
-
-        eval_dict["per_example_eval_loss"] = tf.metrics.mean(
-            values=per_example_loss)
-
-        # Calculate accuracy, precision and recall
-        get_threshold_based_scores(label_ids, probabilities)
-
-        # Calculate values at the target level
-        auc_vals = []
-        accuracies = []
-        for j, logits in enumerate(logits_split):
-          current_auc, update_op_auc = tf.metrics.auc(label_ids_split[j],
-                                                      logits)
-          eval_dict[idx2target[j] + "_auc"] = (current_auc, update_op_auc)
-          current_acc, update_op_acc = tf.metrics.accuracy(
-              label_ids_split[j], pred_ind_split[j])
-          eval_dict[idx2target[j] + "_accuracy"] = (current_acc, update_op_acc)
-          eval_dict[idx2target[j] + "_precision"] = tf.metrics.precision(
-              label_ids_split[j], pred_ind_split[j])
-          eval_dict[idx2target[j] + "_recall"] = tf.metrics.recall(
-              label_ids_split[j], pred_ind_split[j])
-          auc_vals.append(current_auc)
-          accuracies.append(current_auc)
-        auc_vals = tf.convert_to_tensor(auc_vals, dtype=tf.float32)
-        accuracies = tf.convert_to_tensor(accuracies, dtype=tf.float32)
-        eval_dict["auc"] = tf.metrics.mean(values=auc_vals)
-        eval_dict["auc_weighted"] = tf.metrics.mean(
-            values=auc_vals, weights=weights)
-        eval_dict["accuracy"] = tf.metrics.mean(values=accuracies)
-        eval_dict["accuracy_weighted"] = tf.metrics.mean(
-            values=accuracies, weights=weights)
-
-        # Calculate sentiment-based performance
-        get_relation_based_scores(label_ids, pred_ind,
-                                  tf.constant(sentiment_groups, dtype=tf.int64),
-                                  "sentiment")
-
-        # Calculate target-intensity based performance
-        get_relation_based_scores(label_ids, pred_ind,
-                                  tf.constant(intensity_groups, dtype=tf.int64),
-                                  "target_intensity")
-
-      if multilabel:
-        metric_fn_multi(per_example_loss, label_ids, probabilities)
-      else:
-        metric_fn_single(per_example_loss, label_ids, logits)
-
-      output_spec = tf.estimator.EstimatorSpec(
-          mode=mode,
-          loss=total_loss,
-          eval_metric_ops=eval_dict,
-          scaffold=scaffold_fn)
-    else:
-      print("mode:", mode, "probabilities:", probabilities)
-      output_spec = tf.estimator.EstimatorSpec(
-          mode=mode,
-          predictions={"probabilities": probabilities},
-          scaffold=scaffold_fn)
-    return output_spec
->>>>>>> 706cb73a
 
     return model_fn
 
 
 def get_sent_rels(targets):
-<<<<<<< HEAD
     """Get target distance matrix for sentiment regularization."""
     with open(FLAGS.sentiment_file) as f:
         sent_dict = json.loads(f.read())
@@ -991,29 +694,6 @@
                 e1_rels.append(1)
         rels.append(e1_rels)
     return rels
-=======
-  """Get target distance matrix for sentiment regularization."""
-  with open(FLAGS.sentiment_file) as f:
-    sent_dict = json.loads(f.read())
-
-  target2sentiment = {}
-  for k, v in sent_dict.items():
-    for e in v:
-      assert e not in target2sentiment  # no target should be in two categories
-      target2sentiment[e] = k
-  rels = []
-  for e1 in targets:
-    e1_rels = []
-    for e2 in targets:
-      if e1 not in target2sentiment or e2 not in target2sentiment:
-        e1_rels.append(0)
-      elif target2sentiment[e1] != target2sentiment[e2]:
-        e1_rels.append(-1)
-      elif target2sentiment[e1] == target2sentiment[e2]:
-        e1_rels.append(1)
-    rels.append(e1_rels)
-  return rels
->>>>>>> 706cb73a
 
 
 def get_entailment_rels(targets):
@@ -1083,7 +763,6 @@
 
 
 def main(_):
-<<<<<<< HEAD
     os.environ["TF_CPP_MIN_LOG_LEVEL"] = "0"
 
     # Load target categories
@@ -1329,253 +1008,6 @@
                                   "\n")
                     num_written_lines += 1
         assert num_written_lines == num_actual_predict_examples
-=======
-  os.environ["TF_CPP_MIN_LOG_LEVEL"] = "0"
-
-  # Load target categories
-  with open(FLAGS.target_file, "r") as f:
-    all_targets = f.read().splitlines()
-    if FLAGS.add_neutral:
-      all_targets = all_targets + ["neutral"]
-    idx2target = {i: e for i, e in enumerate(all_targets)}
-  num_labels = len(all_targets)
-  print("%d labels" % num_labels)
-  print("Multilabel: %r" % FLAGS.multilabel)
-
-  sentiment = FLAGS.sentiment
-  entailment = FLAGS.entailment
-  correlation = FLAGS.correlation
-
-  # Create target distance matrix
-  # If the regularization parameter is set to 0, don't load matrix.
-  print("Getting distance matrix...")
-  empty_rels = [[0] * num_labels] * num_labels
-  if sentiment == 0:
-    sent_rels = empty_rels
-  else:
-    sent_rels = get_sent_rels(all_targets)
-  sent_groups = get_sentiment_groups(all_targets)
-  print(sent_rels)
-  if entailment == 0:
-    entailment_rels = empty_rels
-  else:
-    entailment_rels = get_entailment_rels(all_targets)
-  intensity_groups = get_intensity_groups(all_targets)
-  print(entailment_rels)
-  if correlation == 0:
-    corr_rels = empty_rels
-  else:
-    corr_rels = get_correlations(all_targets)
-  print(corr_rels)
-
-  tf.logging.set_verbosity(tf.logging.INFO)
-
-  tokenization.validate_case_matches_checkpoint(FLAGS.do_lower_case,
-                                                FLAGS.init_checkpoint)
-
-  if not FLAGS.do_train and not FLAGS.do_predict:
-    raise ValueError("At least one of `do_train` or `do_predict' must be True.")
-
-  bert_config = modeling.BertConfig.from_json_file(FLAGS.bert_config_file)
-
-  if FLAGS.max_seq_length > bert_config.max_position_embeddings:
-    raise ValueError(
-        "Cannot use sequence length %d because the BERT model "
-        "was only trained up to sequence length %d" %
-        (FLAGS.max_seq_length, bert_config.max_position_embeddings))
-
-  tf.gfile.MakeDirs(FLAGS.output_dir)
-
-  processor = DataProcessor(num_labels, FLAGS.data_dir)  # set up preprocessor
-
-  tokenizer = tokenization.FullTokenizer(
-      vocab_file=FLAGS.vocab_file, do_lower_case=FLAGS.do_lower_case)
-
-  run_config = tf.estimator.RunConfig(
-      model_dir=FLAGS.output_dir,
-      save_summary_steps=FLAGS.save_summary_steps,
-      save_checkpoints_steps=FLAGS.save_checkpoints_steps,
-      keep_checkpoint_max=FLAGS.keep_checkpoint_max)
-
-  train_examples = None
-  num_train_steps = None
-  num_warmup_steps = None
-
-  if FLAGS.do_train:
-    train_examples = processor.get_examples("train", FLAGS.train_fname)
-    eval_examples = processor.get_examples("dev", FLAGS.dev_fname)
-    num_eval_examples = len(eval_examples)
-    num_train_steps = int(
-        len(train_examples) / FLAGS.train_batch_size * FLAGS.num_train_epochs)
-    num_warmup_steps = int(num_train_steps * FLAGS.warmup_proportion)
-
-    params = {
-        "num_labels": num_labels,
-        "learning_rate": FLAGS.learning_rate,
-        "num_train_epochs": FLAGS.num_train_epochs,
-        "warmup_proportion": FLAGS.warmup_proportion,
-        "sentiment": FLAGS.sentiment,
-        "entailment": FLAGS.entailment,
-        "correlations": FLAGS.correlation,
-        "batch_size": FLAGS.train_batch_size,
-        "num_train_examples": len(train_examples),
-        "num_eval_examples": num_eval_examples,
-        "data_dir": FLAGS.data_dir,
-        "output_dir": FLAGS.output_dir,
-        "train_fname": FLAGS.train_fname,
-        "dev_fname": FLAGS.dev_fname,
-        "test_fname": FLAGS.test_fname
-    }
-    with open(os.path.join(FLAGS.output_dir, "config.json"), "w") as f:
-      json.dump(params, f)
-
-  model_fn = model_fn_builder(
-      bert_config=bert_config,
-      num_labels=num_labels,
-      init_checkpoint=FLAGS.init_checkpoint,
-      learning_rate=FLAGS.learning_rate,
-      num_train_steps=num_train_steps,
-      num_warmup_steps=num_warmup_steps,
-      multilabel=FLAGS.multilabel,
-      sent_rels=sent_rels,
-      sentiment=sentiment,
-      entailment_rels=entailment_rels,
-      entailment=entailment,
-      corr_rels=corr_rels,
-      correlation=correlation,
-      idx2target=idx2target,
-      sentiment_groups=sent_groups,
-      intensity_groups=intensity_groups)
-
-  estimator = tf.estimator.Estimator(
-      model_fn=model_fn,
-      config=run_config,
-      params={"batch_size": FLAGS.train_batch_size})
-
-  if FLAGS.do_train:
-    train_file = os.path.join(FLAGS.output_dir, "train.tf_record")
-    file_based_convert_examples_to_features(train_examples,
-                                            FLAGS.max_seq_length, tokenizer,
-                                            train_file)
-    eval_file = os.path.join(FLAGS.output_dir, "eval.tf_record")
-    file_based_convert_examples_to_features(eval_examples, FLAGS.max_seq_length,
-                                            tokenizer, eval_file)
-
-    tf.logging.info("***** Running training and evaluation *****")
-    tf.logging.info("  Num train examples = %d", len(train_examples))
-    tf.logging.info("  Num eval examples = %d", num_eval_examples)
-    tf.logging.info("  Batch size = %d", FLAGS.train_batch_size)
-    tf.logging.info("  Num training steps = %d", num_train_steps)
-    train_input_fn = file_based_input_fn_builder(
-        input_file=train_file,
-        seq_length=FLAGS.max_seq_length,
-        is_training=True,
-        drop_remainder=True,
-        num_labels=num_labels)
-    train_spec = tf.estimator.TrainSpec(
-        input_fn=train_input_fn, max_steps=num_train_steps)
-    eval_input_fn = file_based_input_fn_builder(
-        input_file=eval_file,
-        seq_length=FLAGS.max_seq_length,
-        is_training=False,
-        drop_remainder=False,
-        num_labels=num_labels)
-    eval_spec = tf.estimator.EvalSpec(
-        input_fn=eval_input_fn,
-        steps=FLAGS.eval_steps,
-        start_delay_secs=0,
-        throttle_secs=1000)
-
-    tf.estimator.train_and_evaluate(
-        estimator, train_spec=train_spec, eval_spec=eval_spec)
-
-  if FLAGS.calculate_metrics:
-
-    # Setting the parameter to "dev" ensures that we get labels for the examples
-    eval_examples = processor.get_examples("dev", FLAGS.test_fname)
-
-    tf.logging.info("***** Running evaluation *****")
-    tf.logging.info("  Num eval examples = %d", len(eval_examples))
-    eval_file = os.path.join(FLAGS.output_dir, FLAGS.test_fname + ".tf_record")
-    file_based_convert_examples_to_features(eval_examples, FLAGS.max_seq_length,
-                                            tokenizer, eval_file)
-    eval_input_fn = file_based_input_fn_builder(
-        input_file=eval_file,
-        seq_length=FLAGS.max_seq_length,
-        is_training=False,
-        drop_remainder=False,
-        num_labels=num_labels)
-
-    result = estimator.evaluate(input_fn=eval_input_fn, steps=None)
-    output_eval_file = os.path.join(FLAGS.output_dir,
-                                    FLAGS.test_fname + ".eval_results.txt")
-    with tf.gfile.GFile(output_eval_file, "w") as writer:
-      tf.logging.info("***** Eval results *****")
-      for key in sorted(result.keys()):
-        tf.logging.info("  %s = %s", key, str(result[key]))
-        writer.write("%s = %s\n" % (key, str(result[key])))
-
-  if FLAGS.do_predict:
-    predict_examples = processor.get_examples("test", FLAGS.test_fname)
-    num_actual_predict_examples = len(predict_examples)
-
-    predict_file = os.path.join(FLAGS.output_dir,
-                                FLAGS.test_fname + ".tf_record")
-    file_based_convert_examples_to_features(predict_examples,
-                                            FLAGS.max_seq_length, tokenizer,
-                                            predict_file)
-
-    tf.logging.info("***** Running prediction*****")
-    tf.logging.info("  Num examples = %d (%d actual, %d padding)",
-                    len(predict_examples), num_actual_predict_examples,
-                    len(predict_examples) - num_actual_predict_examples)
-    tf.logging.info("  Batch size = %d", FLAGS.train_batch_size)
-
-    predict_input_fn = file_based_input_fn_builder(
-        input_file=predict_file,
-        seq_length=FLAGS.max_seq_length,
-        is_training=False,
-        drop_remainder=False,
-        num_labels=num_labels)
-
-    result = estimator.predict(input_fn=predict_input_fn)
-
-    output_predict_file = os.path.join(FLAGS.output_dir,
-                                       FLAGS.test_fname + ".predictions.tsv")
-    output_labels = os.path.join(FLAGS.output_dir,
-                                 FLAGS.test_fname + ".label_predictions.tsv")
-
-    with tf.gfile.GFile(output_predict_file, "w") as writer:
-      with tf.gfile.GFile(output_labels, "w") as writer2:
-        writer.write("\t".join(all_targets) + "\n")
-        writer2.write("\t".join([
-            "text", "target_1", "prob_1", "target_2", "prob_2", "target_3",
-            "prob_3"
-        ]) + "\n")
-        tf.logging.info("***** Predict results *****")
-        num_written_lines = 0
-        for (i, prediction) in enumerate(result):
-          probabilities = prediction["probabilities"]
-          if i >= num_actual_predict_examples:
-            break
-          output_line = "\t".join(
-              str(class_probability)
-              for class_probability in probabilities) + "\n"
-          sorted_idx = np.argsort(-probabilities)
-          top_3_target = [idx2target[idx] for idx in sorted_idx[:3]]
-          top_3_prob = [probabilities[idx] for idx in sorted_idx[:3]]
-          pred_line = []
-          for target, prob in zip(top_3_target, top_3_prob):
-            if prob >= FLAGS.pred_cutoff:
-              pred_line.extend([target, "%.4f" % prob])
-            else:
-              pred_line.extend(["", ""])
-          writer.write(output_line)
-          writer2.write(predict_examples[i].text + "\t" + "\t".join(pred_line) +
-                        "\n")
-          num_written_lines += 1
-    assert num_written_lines == num_actual_predict_examples
->>>>>>> 706cb73a
 
 
 if __name__ == "__main__":
